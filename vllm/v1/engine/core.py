# SPDX-License-Identifier: Apache-2.0
# SPDX-FileCopyrightText: Copyright contributors to the vLLM project
import gc
import json
import os
import queue
import signal
import threading
import time
from collections import deque
from collections.abc import Callable, Generator
from concurrent.futures import Future
from contextlib import ExitStack, contextmanager
from inspect import isclass, signature
from logging import DEBUG
from typing import Any, TypeVar

import msgspec
import zmq

from vllm.config import ParallelConfig, VllmConfig
from vllm.distributed import stateless_destroy_torch_distributed_process_group
from vllm.distributed.parallel_state import is_global_first_rank
from vllm.envs import enable_envs_cache
from vllm.logger import init_logger
from vllm.logging_utils.dump_input import dump_engine_exception
from vllm.lora.request import LoRARequest
from vllm.multimodal import MULTIMODAL_REGISTRY
from vllm.multimodal.cache import engine_receiver_cache_from_config
from vllm.tasks import POOLING_TASKS, SupportedTask
from vllm.transformers_utils.config import maybe_register_config_serialize_by_value
from vllm.utils import (
    decorate_logs,
<<<<<<< HEAD
    deserialize_method_call,
    get_hash_fn_by_name,
    make_zmq_socket,
    run_method,
=======
>>>>>>> f32bf758
    set_process_title,
)
from vllm.utils.gc_utils import maybe_attach_gc_debug_callback
from vllm.utils.hashing import get_hash_fn_by_name
from vllm.utils.import_utils import resolve_obj_by_qualname
from vllm.utils.network_utils import make_zmq_socket
from vllm.v1.core.kv_cache_utils import (
    BlockHash,
    generate_scheduler_kv_cache_config,
    get_kv_cache_configs,
    get_request_block_hasher,
    init_none_hash,
)
from vllm.v1.core.sched.interface import SchedulerInterface
from vllm.v1.core.sched.output import SchedulerOutput
from vllm.v1.core.sched.scheduler import Scheduler as V1Scheduler
from vllm.v1.engine import (
    EngineCoreOutputs,
    EngineCoreRequest,
    EngineCoreRequestType,
    ReconfigureDistributedRequest,
    ReconfigureRankType,
    UtilityOutput,
    UtilityResult,
)
from vllm.v1.engine.exceptions import EngineLoopPausedError, FaultInfo
from vllm.v1.engine.utils import (
    EngineHandshakeMetadata,
    EngineZmqAddresses,
    get_device_indices,
)
from vllm.v1.executor.abstract import Executor
from vllm.v1.kv_cache_interface import KVCacheConfig
from vllm.v1.metrics.stats import SchedulerStats
from vllm.v1.outputs import ModelRunnerOutput
from vllm.v1.request import Request, RequestStatus
from vllm.v1.serial_utils import MsgpackDecoder, MsgpackEncoder
from vllm.v1.structured_output import StructuredOutputManager
from vllm.version import __version__ as VLLM_VERSION

logger = init_logger(__name__)

POLLING_TIMEOUT_S = 2.5
HANDSHAKE_TIMEOUT_MINS = 5

_R = TypeVar("_R")  # Return type for collective_rpc


class EngineCoreGuard(threading.Thread):  # changed
    """
    EngineCoreGuard monitors a single EngineCore instance, responsible for:
      1. Receiving fault signals (exceptions raised in EngineCore busy loop)
      2. Receiving and executing commands from ClientGuard
      3. Reporting execution results or faults back to the ClientGuard
    """

    def __init__(
        self,
        engine_index: int,
        fault_signal_q: queue.Queue,
        cmd_q: queue.Queue,
        busy_loop_active: threading.Event,
        engine_input_q: queue.Queue,
        client_cmd_addr: str,
        worker_cmd_addr: str,
        fault_report_addr: str,
        guard_identity: str,
    ):
        super().__init__(daemon=True)
        self.engine_index = engine_index
        self.fault_signal_q = fault_signal_q
        self.cmd_q = cmd_q
        self.busy_loop_active = busy_loop_active
        self.engine_input_q = engine_input_q

        ctx = zmq.Context()
        # Client <-> EngineCoreGuard sockets
        self.fault_report_socket = make_zmq_socket(
            ctx,
            fault_report_addr,
            zmq.DEALER,
            bind=False,
            identity=guard_identity,
        )

        self.client_cmd_socket = make_zmq_socket(
            ctx, client_cmd_addr, zmq.DEALER, bind=False, identity=guard_identity
        )
        # EngineCoreGuard <-> WorkerGuard sockets
        self.worker_cmd_socket = make_zmq_socket(
            ctx, worker_cmd_addr, zmq.ROUTER, bind=True
        )
        self.poller = zmq.Poller()

    def run(self) -> None:
        """
        Run the main monitoring loop for EngineCoreGuard.
        """
        poll_timeout_ms = 100
        while True:
            # Check for engine fault signals
            try:
                engine_exception = self.fault_signal_q.get_nowait()
                logger.warning(
                    "[EngineCoreGuard_%s] Detected exception",
                    self.engine_index,
                    engine_exception,
                )
                self._report_client_exception(engine_exception)
            except queue.Empty:
                pass

            has_msg, cmd_str = self._recv_cmd(poll_timeout=poll_timeout_ms)
            if has_msg:
                self._execute_cmd(cmd_str)

    def _send_msg(
        self, src_socket: zmq.Socket, msg: Any, serialize: bool = True
    ) -> tuple[bool, str | None]:
        """
        Send message to ROUTER via the specified DEALER socket.
        Args:
            src_socket: DEALER socket for sending messages
            msg: Message content
            serialize: Whether to encode/serialize the message (default: True)
        Returns:
            (success, error_msg)
        """
        try:
            if serialize:
                msg_bytes = json.dumps(msg, ensure_ascii=False).encode("utf-8")
            elif isinstance(msg, bytes):
                msg_bytes = msg
            elif isinstance(msg, str):
                msg_bytes = msg.encode("utf-8")
            else:
                raise TypeError("Non-serialized messages must be str or bytes")

            # DEALER 协议格式：[empty frame, message content]
            src_socket.send_multipart([b"", msg_bytes])
            logger.debug("Sent message via %s: %s", src_socket, msg)
            return True, None

        except (
            zmq.ZMQError,
            UnicodeEncodeError,
            TypeError,
            ValueError,
            Exception,
        ) as e:
            error = f"Send message failed: {e}"
            logger.error(error)
            return False, error

    def _recv_cmd(self, poll_timeout: int = 1000) -> tuple[bool, None | str]:
        """
        Receives client guard commands in non-blocking mode via ZMQ Poller.
        Returns (False, None) on timeout, format error, or exception.
        Message must follow DEALER format: [empty frame, content].

        Args:
            poll_timeout: Polling timeout in milliseconds (default: 1000)
        Returns:
            (Whether reception succeeded, decoded message string/None)
        """
        try:
            # Use Poller for non-blocking reception
            self.poller.register(self.client_cmd_socket, zmq.POLLIN)
            socks = dict(self.poller.poll(poll_timeout))

            # Check if a message has arrived
            if (
                self.client_cmd_socket in socks
                and socks[self.client_cmd_socket] == zmq.POLLIN
            ):
                # DEALER message format: [empty frame, message content]
                parts = self.client_cmd_socket.recv_multipart()

                # Validate message format
                assert len(parts) == 2, f"expected 2 parts, got {len(parts)}"

                empty_frame, message_bytes = parts

                # Validate empty frame
                assert empty_frame == b"", f"empty frame invalid: {empty_frame}"

                # Decode message content
                message = message_bytes.decode("utf-8")
                return (True, message)

            # No message received within timeout
            return (False, None)

        except (zmq.ZMQError, UnicodeDecodeError, Exception) as e:
            logger.error("error occurred while receiving message: %s", e)
            return (False, None)

    def _stop_worker_execution(self):
        pass

    def _report_client_exception(self, exception: Exception) -> None:
        msg = FaultInfo.from_exception(exception, self.engine_index).serialize()
        self._send_msg(self.fault_report_socket, msg, serialize=False)

    def _execute_cmd(self, cmd_str):
        """
        Execute a command received from ClientGuard.
        """
        method, method_params = deserialize_method_call(cmd_str)
        logger.info(
            "[EngineCoreGuard_%s] Executing command: %s", self.engine_index, method
        )
        try:
            success = run_method(self, method, args=(), kwargs=method_params)
            logger.info(
                "[EngineCoreGuard_%s] Command succeeded: %s", self.engine_index, method
            )

        except Exception as e:
            logger.error(
                "[EngineCoreGuard_%s] Error executing method %s: %s",
                self.engine_index,
                method,
                e,
            )
            success = False

        self._send_execution_result(success)

    def pause(self, timeout: int = 1) -> bool:
        """
        Pause the busy loop safely.
        Args:
            timeout:wait for the busy loop to acknowledge the pause signal
        """
        if self.busy_loop_active.is_set():
            # Clear the flag to signal busy loop should pause
            self.busy_loop_active.clear()
            # Put a sentinel (empty request) to unblock the busy loop
            # if it's blocked on input_queue.get()
            self.engine_input_q.put(None)
            self._stop_worker_execution()
            try:
                # Wait for engine to acknowledge the pause via fault_signal_q
                exception = self.fault_signal_q.get(timeout=timeout)
                if not isinstance(exception, EngineLoopPausedError):
                    # The busy loop stopped due to another critical exception,
                    # put it back
                    self.fault_signal_q.put(exception)
                success = True
            except queue.Empty:
                # Timeout waiting for pause acknowledgment
                success = False
        else:
            # already paused
            success = True
        return success

    def retry(self, timeout: int = 1):
        """
        Handle the retry instruction from the ClientGuard.
        This instruction tells the EngineCore to continue its busy loop
        after being suspended due to an exception. No additional fault
        handling logic is required, so a simple signal is sent to the
        fault_tolerance_queue to unblock the waiting thread.
        """
        # Nothing needs to be done for EngineCore
        self.cmd_q.put(None)
        # Ensure busy loop has been recovered.
        success = self.busy_loop_active.wait(timeout=timeout)
        return success

    def _send_execution_result(self, success: bool):
        msg = {"engine_index": self.engine_index, "success": success}
        self._send_msg(self.client_cmd_socket, msg, serialize=True)


def busy_loop_wrapper(busy_loop_func):
    """
    Wrap the busy loop function to perform fault tolerance.
    """

    def run_with_fault_tolerance(self):
        while True:
            try:
                if self.enable_fault_tolerance:
                    self.busy_loop_active.set()
                busy_loop_func(self)
            except SystemExit:
                raise
            except Exception as original_exc:
                if self.enable_fault_tolerance:
                    self.busy_loop_active.clear()
                    self.fault_signal_q.put(original_exc)
                    logger.warning(
                        "EngineCore busy loop raised an exception. "
                        "Suspended and waiting for fault tolerance "
                        "instructions."
                    )
                    # Put running requests into waiting list.
                    while self.scheduler.running:
                        self.scheduler.preempt_request(time.monotonic())

                    try:
                        # Block until recovery command received
                        cmd_str = self.cmd_q.get(timeout=self.engine_recovery_timeout)
                        logger.debug("Received fault tolerance command: %s", cmd_str)
                        if cmd_str is not None:
                            method, params = deserialize_method_call(cmd_str)
                            run_method(self, method, args=(), kwargs=params)
                        # recovery succeeded; restart the busy loop
                        continue
                    except queue.Empty:
                        # No handling instruction received within predefined
                        # timeout period.
                        logger.error(
                            "Fault tolerance instruction not received within "
                            "timeout. Proceeding with default exception "
                            "handling."
                        )
                    except Exception as cmd_exc:
                        raise RuntimeError(
                            "Fault tolerance execution failed."
                        ) from cmd_exc

                # Fault tolerance not enabled OR no instruction received
                # before timeout. Re-raise the original exception
                # for upper level handling.
                raise original_exc

    return run_with_fault_tolerance


class EngineCore:
    """Inner loop of vLLM's Engine."""

    def __init__(
        self,
        vllm_config: VllmConfig,
        executor_class: type[Executor],
        log_stats: bool,
        executor_fail_callback: Callable | None = None,
    ):
        # plugins need to be loaded at the engine/scheduler level too
        from vllm.plugins import load_general_plugins

        load_general_plugins()

        self.vllm_config = vllm_config
        if is_global_first_rank():
            logger.info(
                "Initializing a V1 LLM engine (v%s) with config: %s",
                VLLM_VERSION,
                vllm_config,
            )

        self.log_stats = log_stats

        # Setup Model.
        self.model_executor = executor_class(vllm_config)
        if executor_fail_callback is not None:
            self.model_executor.register_failure_callback(executor_fail_callback)

        self.available_gpu_memory_for_kv_cache = -1

        # Setup KV Caches and update CacheConfig after profiling.
        num_gpu_blocks, num_cpu_blocks, kv_cache_config = self._initialize_kv_caches(
            vllm_config
        )

        vllm_config.cache_config.num_gpu_blocks = num_gpu_blocks
        vllm_config.cache_config.num_cpu_blocks = num_cpu_blocks
        self.collective_rpc("initialize_cache", args=(num_gpu_blocks, num_cpu_blocks))

        self.structured_output_manager = StructuredOutputManager(vllm_config)

        # Setup scheduler.
        if isinstance(vllm_config.scheduler_config.scheduler_cls, str):
            Scheduler = resolve_obj_by_qualname(
                vllm_config.scheduler_config.scheduler_cls
            )
        else:
            Scheduler = vllm_config.scheduler_config.scheduler_cls

        # This warning can be removed once the V1 Scheduler interface is
        # finalized and we can maintain support for scheduler classes that
        # implement it
        if Scheduler is not V1Scheduler:
            logger.warning(
                "Using configured V1 scheduler class %s. "
                "This scheduler interface is not public and "
                "compatibility may not be maintained.",
                vllm_config.scheduler_config.scheduler_cls,
            )

        if len(kv_cache_config.kv_cache_groups) == 0:
            # Encoder models without KV cache don't support
            # chunked prefill. But do SSM models?
            logger.info("Disabling chunked prefill for model without KVCache")
            vllm_config.scheduler_config.chunked_prefill_enabled = False

        scheduler_block_size = (
            vllm_config.cache_config.block_size
            * vllm_config.parallel_config.decode_context_parallel_size
        )

        self.scheduler: SchedulerInterface = Scheduler(
            vllm_config=vllm_config,
            kv_cache_config=kv_cache_config,
            structured_output_manager=self.structured_output_manager,
            include_finished_set=vllm_config.parallel_config.data_parallel_size > 1,
            log_stats=self.log_stats,
            block_size=scheduler_block_size,
        )
        self.use_spec_decode = vllm_config.speculative_config is not None
        if self.scheduler.connector is not None:  # type: ignore
            self.model_executor.init_kv_output_aggregator(
                self.scheduler.connector.get_finished_count()  # type: ignore
            )

        self.mm_registry = mm_registry = MULTIMODAL_REGISTRY
        self.mm_receiver_cache = engine_receiver_cache_from_config(
            vllm_config, mm_registry
        )

        # Setup batch queue for pipeline parallelism.
        # Batch queue for scheduled batches. This enables us to asynchronously
        # schedule and execute batches, and is required by pipeline parallelism
        # to eliminate pipeline bubbles.
        self.batch_queue_size = self.model_executor.max_concurrent_batches
        self.batch_queue: (
            deque[tuple[Future[ModelRunnerOutput], SchedulerOutput]] | None
        ) = None
        if self.batch_queue_size > 1:
            logger.info("Batch queue is enabled with size %d", self.batch_queue_size)
            self.batch_queue = deque(maxlen=self.batch_queue_size)

        self.request_block_hasher: Callable[[Request], list[BlockHash]] | None = None
        if (
            self.vllm_config.cache_config.enable_prefix_caching
            or self.scheduler.get_kv_connector() is not None
        ):
            caching_hash_fn = get_hash_fn_by_name(
                vllm_config.cache_config.prefix_caching_hash_algo
            )
            init_none_hash(caching_hash_fn)

            self.request_block_hasher = get_request_block_hasher(
                scheduler_block_size, caching_hash_fn
            )

        self.step_fn = (
            self.step if self.batch_queue is None else self.step_with_batch_queue
        )

    def _initialize_kv_caches(
        self, vllm_config: VllmConfig
    ) -> tuple[int, int, KVCacheConfig]:
        start = time.time()

        # Get all kv cache needed by the model
        kv_cache_specs = self.model_executor.get_kv_cache_specs()

        has_kv_cache = any(kv_cache_spec for kv_cache_spec in kv_cache_specs)
        if has_kv_cache:
            if os.environ.get("VLLM_ELASTIC_EP_SCALE_UP_LAUNCH") == "1":
                dp_group = getattr(self, "dp_group", None)
                assert dp_group is not None
                self.available_gpu_memory_for_kv_cache = (
                    ParallelConfig.sync_kv_cache_memory_size(dp_group, -1)
                )
                available_gpu_memory = [self.available_gpu_memory_for_kv_cache] * len(
                    kv_cache_specs
                )
            else:
                # Profiles the peak memory usage of the model to determine how
                # much memory can be allocated for kv cache.
                available_gpu_memory = self.model_executor.determine_available_memory()
                self.available_gpu_memory_for_kv_cache = available_gpu_memory[0]
        else:
            # Attention free models don't need memory for kv cache
            available_gpu_memory = [0] * len(kv_cache_specs)

        assert len(kv_cache_specs) == len(available_gpu_memory)

        kv_cache_configs = get_kv_cache_configs(
            vllm_config, kv_cache_specs, available_gpu_memory
        )
        scheduler_kv_cache_config = generate_scheduler_kv_cache_config(kv_cache_configs)
        num_gpu_blocks = scheduler_kv_cache_config.num_blocks
        num_cpu_blocks = 0

        # Initialize kv cache and warmup the execution
        self.model_executor.initialize_from_config(kv_cache_configs)

        elapsed = time.time() - start
        logger.info(
            ("init engine (profile, create kv cache, warmup model) took %.2f seconds"),
            elapsed,
        )
        return num_gpu_blocks, num_cpu_blocks, scheduler_kv_cache_config

    def get_supported_tasks(self) -> tuple[SupportedTask, ...]:
        return self.model_executor.supported_tasks

    def add_request(self, request: Request, request_wave: int = 0):
        """Add request to the scheduler.

        `request_wave`: indicate which wave of requests this is expected to
        belong to in DP case
        """
        # Validate the request_id type.
        if not isinstance(request.request_id, str):
            raise TypeError(
                f"request_id must be a string, got {type(request.request_id)}"
            )

        if pooling_params := request.pooling_params:
            supported_pooling_tasks = [
                task for task in self.get_supported_tasks() if task in POOLING_TASKS
            ]

            if pooling_params.task not in supported_pooling_tasks:
                raise ValueError(
                    f"Unsupported task: {pooling_params.task!r} "
                    f"Supported tasks: {supported_pooling_tasks}"
                )

        if request.kv_transfer_params is not None and (
            not self.scheduler.get_kv_connector()
        ):
            logger.warning(
                "Got kv_transfer_params, but no KVConnector found. "
                "Disabling KVTransfer for this request."
            )

        self.scheduler.add_request(request)

    def abort_requests(self, request_ids: list[str]):
        """Abort requests from the scheduler."""

        # TODO: The scheduler doesn't really need to know the
        # specific finish reason, TBD whether we propagate that
        # (i.e. client-aborted vs stop criteria met).
        self.scheduler.finish_requests(request_ids, RequestStatus.FINISHED_ABORTED)

    @contextmanager
    def log_error_detail(self, scheduler_output: SchedulerOutput):
        """Execute the model and log detailed info on failure."""
        try:
            yield
        except Exception as err:
            # We do not want to catch BaseException here since we're only
            # interested in dumping info when the exception is due to an
            # error from execute_model itself.

            # NOTE: This method is exception-free
            dump_engine_exception(
                self.vllm_config, scheduler_output, self.scheduler.make_stats()
            )
            raise err

    def step(self) -> tuple[dict[int, EngineCoreOutputs], bool]:
        """Schedule, execute, and make output.

        Returns tuple of outputs and a flag indicating whether the model
        was executed.
        """

        # Check for any requests remaining in the scheduler - unfinished,
        # or finished and not yet removed from the batch.
        if not self.scheduler.has_requests():
            return {}, False
        scheduler_output = self.scheduler.schedule()

        with self.log_error_detail(scheduler_output):
            model_output = self.model_executor.execute_model(scheduler_output)

        assert isinstance(model_output, ModelRunnerOutput)
        engine_core_outputs = self.scheduler.update_from_output(
            scheduler_output, model_output
        )

        return engine_core_outputs, scheduler_output.total_num_scheduled_tokens > 0

    def post_step(self, model_executed: bool) -> None:
        if self.use_spec_decode and model_executed:
            # Take the draft token ids.
            draft_token_ids = self.model_executor.take_draft_token_ids()
            if draft_token_ids is not None:
                self.scheduler.update_draft_token_ids(draft_token_ids)

    def step_with_batch_queue(
        self,
    ) -> tuple[dict[int, EngineCoreOutputs] | None, bool]:
        """Schedule and execute batches with the batch queue.
        Note that if nothing to output in this step, None is returned.

        The execution flow is as follows:
        1. Try to schedule a new batch if the batch queue is not full.
        If a new batch is scheduled, directly return an empty engine core
        output. In other words, fulfilling the batch queue has a higher priority
        than getting model outputs.
        2. If there is no new scheduled batch, meaning that the batch queue
        is full or no other requests can be scheduled, we block until the first
        batch in the job queue is finished.
        3. Update the scheduler from the output.
        """
        batch_queue = self.batch_queue
        assert batch_queue is not None

        # Try to schedule a new batch if the batch queue is not full, but
        # the scheduler may return an empty batch if all requests are scheduled.
        # Note that this is not blocking.
        assert len(batch_queue) < self.batch_queue_size

        model_executed = False
        if self.scheduler.has_requests():
            scheduler_output = self.scheduler.schedule()
            future = self.model_executor.execute_model(scheduler_output, non_block=True)
            batch_queue.appendleft((future, scheduler_output))  # type: ignore[arg-type]

            model_executed = scheduler_output.total_num_scheduled_tokens > 0
            if (
                model_executed
                and len(batch_queue) < self.batch_queue_size
                and not batch_queue[-1][0].done()
            ):
                # Don't block on next worker response unless the queue is full
                # or there are no more requests to schedule.
                return None, True

        elif not batch_queue:
            # Queue is empty. We should not reach here since this method should
            # only be called when the scheduler contains requests or the queue
            # is non-empty.
            return None, False

        # Block until the next result is available.
        future, scheduler_output = batch_queue.pop()
        with self.log_error_detail(scheduler_output):
            model_output = future.result()

        engine_core_outputs = self.scheduler.update_from_output(
            scheduler_output, model_output
        )
        return engine_core_outputs, model_executed

    def shutdown(self):
        self.structured_output_manager.clear_backend()
        if self.model_executor:
            self.model_executor.shutdown()
        if self.scheduler:
            self.scheduler.shutdown()

    def profile(self, is_start: bool = True):
        self.model_executor.profile(is_start)

    def reset_mm_cache(self):
        # NOTE: Since this is mainly for debugging, we don't attempt to
        # re-sync the internal caches (P0 sender, P1 receiver)
        if self.scheduler.has_unfinished_requests():
            logger.warning(
                "Resetting the multi-modal cache when requests are "
                "in progress may lead to desynced internal caches."
            )

        # The cache either exists in EngineCore or WorkerWrapperBase
        if self.mm_receiver_cache is not None:
            self.mm_receiver_cache.clear_cache()

        self.model_executor.reset_mm_cache()

    def reset_prefix_cache(self):
        self.scheduler.reset_prefix_cache()

    def sleep(self, level: int = 1):
        self.model_executor.sleep(level)

    def wake_up(self, tags: list[str] | None = None):
        self.model_executor.wake_up(tags)

    def is_sleeping(self) -> bool:
        return self.model_executor.is_sleeping

    def execute_dummy_batch(self):
        self.model_executor.execute_dummy_batch()

    def add_lora(self, lora_request: LoRARequest) -> bool:
        return self.model_executor.add_lora(lora_request)

    def remove_lora(self, lora_id: int) -> bool:
        return self.model_executor.remove_lora(lora_id)

    def list_loras(self) -> set[int]:
        return self.model_executor.list_loras()

    def pin_lora(self, lora_id: int) -> bool:
        return self.model_executor.pin_lora(lora_id)

    def save_sharded_state(
        self,
        path: str,
        pattern: str | None = None,
        max_size: int | None = None,
    ) -> None:
        self.model_executor.save_sharded_state(
            path=path, pattern=pattern, max_size=max_size
        )

    def collective_rpc(
        self,
        method: str | Callable[..., _R],
        timeout: float | None = None,
        args: tuple = (),
        kwargs: dict[str, Any] | None = None,
    ) -> list[_R]:
        return self.model_executor.collective_rpc(method, timeout, args, kwargs)

    def save_tensorized_model(
        self,
        tensorizer_config,
    ) -> None:
        self.model_executor.save_tensorized_model(
            tensorizer_config=tensorizer_config,
        )

    def preprocess_add_request(self, request: EngineCoreRequest) -> tuple[Request, int]:
        """Preprocess the request.

        This function could be directly used in input processing thread to allow
        request initialization running in parallel with Model forward
        """
        # Note on thread safety: no race condition.
        # `mm_receiver_cache` is reset at the end of LLMEngine init,
        # and will only be accessed in the input processing thread afterwards.
        if self.mm_receiver_cache is not None and request.mm_features:
            request.mm_features = self.mm_receiver_cache.get_and_update_features(
                request.mm_features
            )

        req = Request.from_engine_core_request(request, self.request_block_hasher)
        if req.use_structured_output:
            # Note on thread safety: no race condition.
            # `grammar_init` is only invoked in input processing thread. For
            # `structured_output_manager`, each request is independent and
            # grammar compilation is async. Scheduler always checks grammar
            # compilation status before scheduling request.
            self.structured_output_manager.grammar_init(req)
        return req, request.current_wave


class EngineCoreProc(EngineCore):
    """ZMQ-wrapper for running EngineCore in background process."""

    ENGINE_CORE_DEAD = b"ENGINE_CORE_DEAD"

    def __init__(
        self,
        vllm_config: VllmConfig,
        local_client: bool,
        handshake_address: str,
        executor_class: type[Executor],
        log_stats: bool,
        client_handshake_address: str | None = None,
        engine_index: int = 0,
    ):
        self.input_queue = queue.Queue[tuple[EngineCoreRequestType, Any]]()
        self.output_queue = queue.Queue[tuple[int, EngineCoreOutputs] | bytes]()
        self.engine_index = engine_index
        identity = self.engine_index.to_bytes(length=2, byteorder="little")
        self.engines_running = False

        with self._perform_handshakes(
            handshake_address,
            identity,
            local_client,
            vllm_config,
            client_handshake_address,
        ) as addresses:
            self.client_count = len(addresses.outputs)

            # Set up data parallel environment.
            self.has_coordinator = addresses.coordinator_output is not None
            self.frontend_stats_publish_address = (
                addresses.frontend_stats_publish_address
            )
            logger.debug(
                "Has DP Coordinator: %s, stats publish address: %s",
                self.has_coordinator,
                self.frontend_stats_publish_address,
            )
            # Only publish request queue stats to coordinator for "internal"
            # and "hybrid" LB modes .
            self.publish_dp_lb_stats = (
                self.has_coordinator
                and not vllm_config.parallel_config.data_parallel_external_lb
            )

            self._init_data_parallel(vllm_config)

            # Initialize fault tolerance settings.
            ft_config = vllm_config.fault_tolerance_config
            self.enable_fault_tolerance = ft_config.enable_fault_tolerance
            if self.enable_fault_tolerance:
                # Track whether the busy loop is currently active.
                self.busy_loop_active = threading.Event()
                self.fault_signal_q: queue.Queue[Exception] = queue.Queue()
                self.cmd_q: queue.Queue[str | None] = queue.Queue()
                self.engine_recovery_timeout = ft_config.engine_recovery_timeout
                engine_core_guard_ids = addresses.engine_core_guard_identities
                assert engine_core_guard_ids is not None
                assert addresses.fault_report_addr is not None
                assert addresses.client_cmd_addr is not None
                assert addresses.engine_core_cmd_addr is not None

                self.engine_core_guard = EngineCoreGuard(
                    engine_index=self.engine_index,
                    fault_signal_q=self.fault_signal_q,
                    cmd_q=self.cmd_q,
                    busy_loop_active=self.busy_loop_active,
                    engine_input_q=self.input_queue,
                    fault_report_addr=addresses.fault_report_addr,
                    client_cmd_addr=addresses.client_cmd_addr,
                    worker_cmd_addr=addresses.engine_core_cmd_addr,
                    guard_identity=engine_core_guard_ids[self.engine_index],
                )
                self.engine_core_guard.start()
                # Do not shut down the engine immediately upon failure.
                executor_fail_callback = lambda: self.fault_signal_q.put(
                    RuntimeError(f"Executor on EngineCore {self.engine_index} failed.")
                )
            else:
                executor_fail_callback = lambda: self.input_queue.put_nowait(
                    (EngineCoreRequestType.EXECUTOR_FAILED, b"")
                )

            super().__init__(
                vllm_config, executor_class, log_stats, executor_fail_callback
            )

            # Background Threads and Queues for IO. These enable us to
            # overlap ZMQ socket IO with GPU since they release the GIL,
            # and to overlap some serialization/deserialization with the
            # model forward pass.
            # Threads handle Socket <-> Queues and core_busy_loop uses Queue.
            ready_event = threading.Event()
            input_thread = threading.Thread(
                target=self.process_input_sockets,
                args=(
                    addresses.inputs,
                    addresses.coordinator_input,
                    identity,
                    ready_event,
                ),
                daemon=True,
            )
            input_thread.start()

            self.output_thread = threading.Thread(
                target=self.process_output_sockets,
                args=(
                    addresses.outputs,
                    addresses.coordinator_output,
                    self.engine_index,
                ),
                daemon=True,
            )
            self.output_thread.start()

            # Don't complete handshake until DP coordinator ready message is
            # received.
            while not ready_event.wait(timeout=10):
                if not input_thread.is_alive():
                    raise RuntimeError("Input socket thread died during startup")
                assert addresses.coordinator_input is not None
                logger.info("Waiting for READY message from DP Coordinator...")

        # Mark the startup heap as static so that it's ignored by GC.
        # Reduces pause times of oldest generation collections.
        gc.collect()
        gc.freeze()

        # If enable, attach GC debugger after static variable freeze.
        maybe_attach_gc_debug_callback()

        # Enable environment variable cache (e.g. assume no more
        # environment variable overrides after this point)
        enable_envs_cache()

    @contextmanager
    def _perform_handshakes(
        self,
        handshake_address: str,
        identity: bytes,
        local_client: bool,
        vllm_config: VllmConfig,
        client_handshake_address: str | None,
    ) -> Generator[EngineZmqAddresses, None, None]:
        """
        Perform startup handshakes.

        For DP=1 or offline mode, this is with the colocated front-end process.

        For DP>1 with internal load-balancing this is with the shared front-end
        process which may reside on a different node.

        For DP>1 with external or hybrid load-balancing, two handshakes are
        performed:
            - With the rank 0 front-end process which retrieves the
              DP Coordinator ZMQ addresses and DP process group address.
            - With the colocated front-end process which retrieves the
              client input/output socket addresses.
        with the exception of the rank 0 and colocated engines themselves which
        don't require the second handshake.

        Here, "front-end" process can mean the process containing the engine
        core client (which is the API server process in the case the API
        server is not scaled out), OR the launcher process running the
        run_multi_api_server() function in serve.py.
        """
        input_ctx = zmq.Context()
        is_local = local_client and client_handshake_address is None
        headless = not local_client
        handshake = self._perform_handshake(
            input_ctx,
            handshake_address,
            identity,
            is_local,
            headless,
            vllm_config,
            vllm_config.parallel_config,
        )
        if client_handshake_address is None:
            with handshake as addresses:
                yield addresses
        else:
            assert local_client
            local_handshake = self._perform_handshake(
                input_ctx, client_handshake_address, identity, True, False, vllm_config
            )
            with handshake as addresses, local_handshake as client_addresses:
                addresses.inputs = client_addresses.inputs
                addresses.outputs = client_addresses.outputs
                yield addresses

        # Update config which may have changed from the handshake
        vllm_config.__post_init__()

    @contextmanager
    def _perform_handshake(
        self,
        ctx: zmq.Context,
        handshake_address: str,
        identity: bytes,
        local_client: bool,
        headless: bool,
        vllm_config: VllmConfig,
        parallel_config_to_update: ParallelConfig | None = None,
    ) -> Generator[EngineZmqAddresses, None, None]:
        with make_zmq_socket(
            ctx,
            handshake_address,
            zmq.DEALER,
            identity=identity,
            linger=5000,
            bind=False,
        ) as handshake_socket:
            # Register engine with front-end.
            addresses = self.startup_handshake(
                handshake_socket, local_client, headless, parallel_config_to_update
            )
            yield addresses

            # Send ready message.
            num_gpu_blocks = vllm_config.cache_config.num_gpu_blocks
            # We pass back the coordinator stats update address here for the
            # external LB case for our colocated front-end to use (coordinator
            # only runs with rank 0).
            dp_stats_address = self.frontend_stats_publish_address

            # Include config hash for DP configuration validation
            ready_msg = {
                "status": "READY",
                "local": local_client,
                "headless": headless,
                "num_gpu_blocks": num_gpu_blocks,
                "dp_stats_address": dp_stats_address,
            }
            if vllm_config.parallel_config.data_parallel_size > 1:
                ready_msg["parallel_config_hash"] = (
                    vllm_config.parallel_config.compute_hash()
                )

            handshake_socket.send(msgspec.msgpack.encode(ready_msg))

    @staticmethod
    def startup_handshake(
        handshake_socket: zmq.Socket,
        local_client: bool,
        headless: bool,
        parallel_config: ParallelConfig | None = None,
    ) -> EngineZmqAddresses:
        # Send registration message.
        handshake_socket.send(
            msgspec.msgpack.encode(
                {
                    "status": "HELLO",
                    "local": local_client,
                    "headless": headless,
                }
            )
        )

        # Receive initialization message.
        logger.info("Waiting for init message from front-end.")
        if not handshake_socket.poll(timeout=HANDSHAKE_TIMEOUT_MINS * 60_000):
            raise RuntimeError(
                "Did not receive response from front-end "
                f"process within {HANDSHAKE_TIMEOUT_MINS} "
                f"minutes"
            )
        init_bytes = handshake_socket.recv()
        init_message: EngineHandshakeMetadata = msgspec.msgpack.decode(
            init_bytes, type=EngineHandshakeMetadata
        )
        logger.debug("Received init message: %s", init_message)

        if parallel_config is not None:
            for key, value in init_message.parallel_config.items():
                setattr(parallel_config, key, value)

        return init_message.addresses

    @staticmethod
    def run_engine_core(*args, dp_rank: int = 0, local_dp_rank: int = 0, **kwargs):
        """Launch EngineCore busy loop in background process."""

        # Signal handler used for graceful termination.
        # SystemExit exception is only raised once to allow this and worker
        # processes to terminate without error
        shutdown_requested = False

        # Ensure we can serialize transformer config after spawning
        maybe_register_config_serialize_by_value()

        def signal_handler(signum, frame):
            nonlocal shutdown_requested
            if not shutdown_requested:
                shutdown_requested = True
                raise SystemExit()

        # Either SIGTERM or SIGINT will terminate the engine_core
        signal.signal(signal.SIGTERM, signal_handler)
        signal.signal(signal.SIGINT, signal_handler)

        engine_core: EngineCoreProc | None = None
        try:
            parallel_config: ParallelConfig = kwargs["vllm_config"].parallel_config
            if parallel_config.data_parallel_size > 1 or dp_rank > 0:
                set_process_title("EngineCore", f"DP{dp_rank}")
                decorate_logs()
                # Set data parallel rank for this engine process.
                parallel_config.data_parallel_rank = dp_rank
                parallel_config.data_parallel_rank_local = local_dp_rank
                engine_core = DPEngineCoreProc(*args, **kwargs)
            else:
                set_process_title("EngineCore")
                decorate_logs()
                engine_core = EngineCoreProc(*args, **kwargs)

            engine_core.run_busy_loop()

        except SystemExit:
            logger.debug("EngineCore exiting.")
            raise
        except Exception as e:
            if engine_core is None:
                logger.exception("EngineCore failed to start.")
            else:
                logger.exception("EngineCore encountered a fatal error.")
                engine_core._send_engine_dead()
            raise e
        finally:
            if engine_core is not None:
                engine_core.shutdown()

    def _init_data_parallel(self, vllm_config: VllmConfig):
        pass

    @busy_loop_wrapper
    def run_busy_loop(self):
        """Core busy loop of the EngineCore."""

        # Loop until process is sent a SIGINT or SIGTERM
        while True:
            # 1) Poll the input queue until there is work to do.
            self._check_busy_loop_active()
            self._process_input_queue()
            # 2) Step the engine core and return the outputs.
            self._check_busy_loop_active()
            self._process_engine_step()

    def _check_busy_loop_active(self):
        if not self.busy_loop_active.is_set():
            raise InterruptedError("Engine busy loop is paused.")

    def _process_input_queue(self):
        """Exits when an engine step needs to be performed."""

        waited = False
        while (
            not self.engines_running
            and not self.scheduler.has_requests()
            and not self.batch_queue
        ):
            if logger.isEnabledFor(DEBUG) and self.input_queue.empty():
                logger.debug("EngineCore waiting for work.")
                waited = True
            req = self.input_queue.get()
            if req is None:
                # None represents an empty request, which generally indicates
                # that the busy loop should be paused.
                self._check_busy_loop_active()

            self._handle_client_request(*req)

        if waited:
            logger.debug("EngineCore loop active.")

        # Handle any more client requests.
        while not self.input_queue.empty():
            req = self.input_queue.get_nowait()
            self._handle_client_request(*req)

    def _process_engine_step(self) -> bool:
        """Called only when there are unfinished local requests."""

        # Step the engine core.
        outputs, model_executed = self.step_fn()
        # Put EngineCoreOutputs into the output queue.
        for output in outputs.items() if outputs else ():
            self.output_queue.put_nowait(output)
        # Post-step hook.
        self.post_step(model_executed)

        return model_executed

    def _handle_client_request(
        self, request_type: EngineCoreRequestType, request: Any
    ) -> None:
        """Dispatch request from client."""

        if request_type == EngineCoreRequestType.ADD:
            req, request_wave = request
            self.add_request(req, request_wave)
        elif request_type == EngineCoreRequestType.ABORT:
            self.abort_requests(request)
        elif request_type == EngineCoreRequestType.UTILITY:
            client_idx, call_id, method_name, args = request
            output = UtilityOutput(call_id)
            try:
                method = getattr(self, method_name)
                result = method(*self._convert_msgspec_args(method, args))
                output.result = UtilityResult(result)
            except BaseException as e:
                logger.exception("Invocation of %s method failed", method_name)
                output.failure_message = (
                    f"Call to {method_name} method failed: {str(e)}"
                )
            self.output_queue.put_nowait(
                (client_idx, EngineCoreOutputs(utility_output=output))
            )
        elif request_type == EngineCoreRequestType.EXECUTOR_FAILED:
            raise RuntimeError("Executor failed.")
        else:
            logger.error(
                "Unrecognized input request type encountered: %s", request_type
            )

    @staticmethod
    def _convert_msgspec_args(method, args):
        """If a provided arg type doesn't match corresponding target method
        arg type, try converting to msgspec object."""
        if not args:
            return args
        arg_types = signature(method).parameters.values()
        assert len(args) <= len(arg_types)
        return tuple(
            msgspec.convert(v, type=p.annotation)
            if isclass(p.annotation)
            and issubclass(p.annotation, msgspec.Struct)
            and not isinstance(v, p.annotation)
            else v
            for v, p in zip(args, arg_types)
        )

    def _send_engine_dead(self):
        """Send EngineDead status to the EngineCoreClient."""

        # Put ENGINE_CORE_DEAD in the queue.
        self.output_queue.put_nowait(EngineCoreProc.ENGINE_CORE_DEAD)

        # Wait until msg sent by the daemon before shutdown.
        self.output_thread.join(timeout=5.0)
        if self.output_thread.is_alive():
            logger.fatal(
                "vLLM shutdown signal from EngineCore failed "
                "to send. Please report this issue."
            )

    def process_input_sockets(
        self,
        input_addresses: list[str],
        coord_input_address: str | None,
        identity: bytes,
        ready_event: threading.Event,
    ):
        """Input socket IO thread."""

        # Msgpack serialization decoding.
        add_request_decoder = MsgpackDecoder(EngineCoreRequest)
        generic_decoder = MsgpackDecoder()

        with ExitStack() as stack, zmq.Context() as ctx:
            input_sockets = [
                stack.enter_context(
                    make_zmq_socket(
                        ctx, input_address, zmq.DEALER, identity=identity, bind=False
                    )
                )
                for input_address in input_addresses
            ]
            if coord_input_address is None:
                coord_socket = None
            else:
                coord_socket = stack.enter_context(
                    make_zmq_socket(
                        ctx,
                        coord_input_address,
                        zmq.XSUB,
                        identity=identity,
                        bind=False,
                    )
                )
                # Send subscription message to coordinator.
                coord_socket.send(b"\x01")

            # Register sockets with poller.
            poller = zmq.Poller()
            for input_socket in input_sockets:
                # Send initial message to each input socket - this is required
                # before the front-end ROUTER socket can send input messages
                # back to us.
                input_socket.send(b"")
                poller.register(input_socket, zmq.POLLIN)

            if coord_socket is not None:
                # Wait for ready message from coordinator.
                assert coord_socket.recv() == b"READY"
                poller.register(coord_socket, zmq.POLLIN)

            ready_event.set()
            del ready_event
            while True:
                for input_socket, _ in poller.poll():
                    # (RequestType, RequestData)
                    type_frame, *data_frames = input_socket.recv_multipart(copy=False)
                    request_type = EngineCoreRequestType(bytes(type_frame.buffer))

                    # Deserialize the request data.
                    if request_type == EngineCoreRequestType.ADD:
                        request = add_request_decoder.decode(data_frames)
                        request = self.preprocess_add_request(request)
                    else:
                        request = generic_decoder.decode(data_frames)

                    # Push to input queue for core busy loop.
                    self.input_queue.put_nowait((request_type, request))

    def process_output_sockets(
        self,
        output_paths: list[str],
        coord_output_path: str | None,
        engine_index: int,
    ):
        """Output socket IO thread."""

        # Msgpack serialization encoding.
        encoder = MsgpackEncoder()
        # Send buffers to reuse.
        reuse_buffers: list[bytearray] = []
        # Keep references to outputs and buffers until zmq is finished
        # with them (outputs may contain tensors/np arrays whose
        # backing buffers were extracted for zero-copy send).
        pending = deque[tuple[zmq.MessageTracker, Any, bytearray]]()

        # We must set linger to ensure the ENGINE_CORE_DEAD
        # message is sent prior to closing the socket.
        with ExitStack() as stack, zmq.Context() as ctx:
            sockets = [
                stack.enter_context(
                    make_zmq_socket(ctx, output_path, zmq.PUSH, linger=4000)
                )
                for output_path in output_paths
            ]
            coord_socket = (
                stack.enter_context(
                    make_zmq_socket(
                        ctx, coord_output_path, zmq.PUSH, bind=False, linger=4000
                    )
                )
                if coord_output_path is not None
                else None
            )
            max_reuse_bufs = len(sockets) + 1

            while True:
                output = self.output_queue.get()
                if output == EngineCoreProc.ENGINE_CORE_DEAD:
                    for socket in sockets:
                        socket.send(output)
                    break
                assert not isinstance(output, bytes)
                client_index, outputs = output
                outputs.engine_index = engine_index

                if client_index == -1:
                    # Don't reuse buffer for coordinator message
                    # which will be very small.
                    assert coord_socket is not None
                    coord_socket.send_multipart(encoder.encode(outputs))
                    continue

                # Reclaim buffers that zmq is finished with.
                while pending and pending[-1][0].done:
                    reuse_buffers.append(pending.pop()[2])

                buffer = reuse_buffers.pop() if reuse_buffers else bytearray()
                buffers = encoder.encode_into(outputs, buffer)
                tracker = sockets[client_index].send_multipart(
                    buffers, copy=False, track=True
                )
                if not tracker.done:
                    ref = outputs if len(buffers) > 1 else None
                    pending.appendleft((tracker, ref, buffer))
                elif len(reuse_buffers) < max_reuse_bufs:
                    # Limit the number of buffers to reuse.
                    reuse_buffers.append(buffer)


class DPEngineCoreProc(EngineCoreProc):
    """ZMQ-wrapper for running EngineCore in background process
    in a data parallel context."""

    def __init__(
        self,
        vllm_config: VllmConfig,
        local_client: bool,
        handshake_address: str,
        executor_class: type[Executor],
        log_stats: bool,
        client_handshake_address: str | None = None,
    ):
        # Counts forward-passes of the model so that we can synchronize
        # finished with DP peers every N steps.
        self.step_counter = 0
        self.current_wave = 0
        self.last_counts = (0, 0)

        # Initialize the engine.
        dp_rank = vllm_config.parallel_config.data_parallel_rank
        super().__init__(
            vllm_config,
            local_client,
            handshake_address,
            executor_class,
            log_stats,
            client_handshake_address,
            dp_rank,
        )

    def _init_data_parallel(self, vllm_config: VllmConfig):
        # Configure GPUs and stateless process group for data parallel.
        dp_rank = vllm_config.parallel_config.data_parallel_rank
        dp_size = vllm_config.parallel_config.data_parallel_size
        local_dp_rank = vllm_config.parallel_config.data_parallel_rank_local

        assert dp_size > 1
        assert 0 <= local_dp_rank <= dp_rank < dp_size

        if vllm_config.kv_transfer_config is not None:
            # modify the engine_id and append the local_dp_rank to it to ensure
            # that the kv_transfer_config is unique for each DP rank.
            vllm_config.kv_transfer_config.engine_id = (
                f"{vllm_config.kv_transfer_config.engine_id}_dp{local_dp_rank}"
            )
            logger.debug(
                "Setting kv_transfer_config.engine_id to %s",
                vllm_config.kv_transfer_config.engine_id,
            )

        self.dp_rank = dp_rank
        self.dp_group = vllm_config.parallel_config.stateless_init_dp_group()

    def shutdown(self):
        super().shutdown()
        if dp_group := getattr(self, "dp_group", None):
            stateless_destroy_torch_distributed_process_group(dp_group)

    def add_request(self, request: Request, request_wave: int = 0):
        if self.has_coordinator and request_wave != self.current_wave:
            if request_wave > self.current_wave:
                self.current_wave = request_wave
            elif not self.engines_running:
                # Request received for an already-completed wave, notify
                # front-end that we need to start the next one.
                self.output_queue.put_nowait(
                    (-1, EngineCoreOutputs(start_wave=self.current_wave))
                )

        super().add_request(request, request_wave)

    def _handle_client_request(
        self, request_type: EngineCoreRequestType, request: Any
    ) -> None:
        if request_type == EngineCoreRequestType.START_DP_WAVE:
            new_wave, exclude_eng_index = request
            if exclude_eng_index != self.engine_index and (
                new_wave >= self.current_wave
            ):
                self.current_wave = new_wave
                if not self.engines_running:
                    logger.debug("EngineCore starting idle loop for wave %d.", new_wave)
                    self.engines_running = True
        else:
            super()._handle_client_request(request_type, request)

    def _maybe_publish_request_counts(self):
        if not self.publish_dp_lb_stats:
            return

        # Publish our request counts (if they've changed).
        counts = self.scheduler.get_request_counts()
        if counts != self.last_counts:
            self.last_counts = counts
            stats = SchedulerStats(
                *counts, step_counter=self.step_counter, current_wave=self.current_wave
            )
            self.output_queue.put_nowait((-1, EngineCoreOutputs(scheduler_stats=stats)))

    @busy_loop_wrapper
    def run_busy_loop(self):
        """Core busy loop of the EngineCore for data parallel case."""

        # Loop until process is sent a SIGINT or SIGTERM
        while True:
            # 1) Poll the input queue until there is work to do.
            self._check_busy_loop_active()
            self._process_input_queue()

            # 2) Step the engine core.
            self._check_busy_loop_active()
            executed = self._process_engine_step()
            self._maybe_publish_request_counts()

            local_unfinished_reqs = self.scheduler.has_unfinished_requests()
            if not executed:
                if not local_unfinished_reqs and not self.engines_running:
                    # All engines are idle.
                    continue

                # We are in a running state and so must execute a dummy pass
                # if the model didn't execute any ready requests.
                self._check_busy_loop_active()
                self.execute_dummy_batch()

            # 3) All-reduce operation to determine global unfinished reqs.
            self._check_busy_loop_active()
            self.engines_running = self._has_global_unfinished_reqs(
                local_unfinished_reqs
            )

            if not self.engines_running:
                if self.dp_rank == 0 or not self.has_coordinator:
                    # Notify client that we are pausing the loop.
                    logger.debug(
                        "Wave %d finished, pausing engine loop.", self.current_wave
                    )
                    # In the coordinator case, dp rank 0 sends updates to the
                    # coordinator. Otherwise (offline spmd case), each rank
                    # sends the update to its colocated front-end process.
                    client_index = -1 if self.has_coordinator else 0
                    self.output_queue.put_nowait(
                        (
                            client_index,
                            EngineCoreOutputs(wave_complete=self.current_wave),
                        )
                    )
                # Increment wave count and reset step counter.
                self.current_wave += 1
                self.step_counter = 0

    def _has_global_unfinished_reqs(self, local_unfinished: bool) -> bool:
        # Optimization - only perform finish-sync all-reduce every 32 steps.
        self.step_counter += 1
        if self.step_counter % 32 != 0:
            return True

        return ParallelConfig.has_unfinished_dp(self.dp_group, local_unfinished)

    def reinitialize_distributed(
        self, reconfig_request: ReconfigureDistributedRequest
    ) -> None:
        stateless_destroy_torch_distributed_process_group(self.dp_group)
        self.shutdown()

        parallel_config = self.vllm_config.parallel_config
        old_dp_size = parallel_config.data_parallel_size
        parallel_config.data_parallel_size = reconfig_request.new_data_parallel_size
        if reconfig_request.new_data_parallel_rank != -1:
            parallel_config.data_parallel_rank = reconfig_request.new_data_parallel_rank
        # local rank specifies device visibility, it should not be changed
        assert (
            reconfig_request.new_data_parallel_rank_local
            == ReconfigureRankType.KEEP_CURRENT_RANK
        )
        parallel_config.data_parallel_master_ip = (
            reconfig_request.new_data_parallel_master_ip
        )
        parallel_config.data_parallel_master_port = (
            reconfig_request.new_data_parallel_master_port
        )
        if reconfig_request.new_data_parallel_rank != -2:
            self.dp_rank = parallel_config.data_parallel_rank
            self.dp_group = parallel_config.stateless_init_dp_group()
        reconfig_request.new_data_parallel_master_port = (
            parallel_config.data_parallel_master_port
        )

        self.model_executor.reinitialize_distributed(reconfig_request)
        if reconfig_request.new_data_parallel_size > old_dp_size:
            assert self.available_gpu_memory_for_kv_cache > 0
            # pass available_gpu_memory_for_kv_cache from existing
            # engine-cores to new engine-cores so they can directly
            # use it in _initialize_kv_caches() rather than profiling.
            ParallelConfig.sync_kv_cache_memory_size(
                self.dp_group, self.available_gpu_memory_for_kv_cache
            )
            # NOTE(yongji): newly joined workers require dummy_run even
            # CUDA graph is not used
            self.model_executor.collective_rpc("compile_or_warm_up_model")
        if (
            reconfig_request.new_data_parallel_rank
            == ReconfigureRankType.SHUTDOWN_CURRENT_RANK
        ):
            self.shutdown()
            logger.info("DPEngineCoreProc %s shutdown", self.dp_rank)
        else:
            logger.info(
                "Distributed environment reinitialized for DP rank %s", self.dp_rank
            )


class DPEngineCoreActor(DPEngineCoreProc):
    """
    Ray actor for running EngineCore in a data parallel context
    """

    def __init__(
        self,
        vllm_config: VllmConfig,
        local_client: bool,
        addresses: EngineZmqAddresses,
        executor_class: type[Executor],
        log_stats: bool,
        dp_rank: int = 0,
        local_dp_rank: int = 0,
    ):
        self.addresses = addresses
        vllm_config.parallel_config.data_parallel_rank = dp_rank
        vllm_config.parallel_config.data_parallel_rank_local = local_dp_rank

        # Set CUDA_VISIBLE_DEVICES as early as possible in actor life cycle
        # NOTE: in MP we set CUDA_VISIBLE_DEVICES at process creation time,
        # and this cannot be done in the same way for Ray because:
        # 1) Ray manages life cycle of all ray workers (including
        # DPEngineCoreActor)
        # 2) Ray sets CUDA_VISIBLE_DEVICES based on num_gpus configuration
        # To bypass 2, we need to also set
        # RAY_EXPERIMENTAL_NOSET_CUDA_VISIBLE_DEVICES, but vLLM workers created
        # thereafter would have CUDA_VISIBLE_DEVICES set, which is sticky:
        # https://github.com/ray-project/ray/blob/e752fc319ddedd9779a0989b6d3613909bad75c9/python/ray/_private/worker.py#L456 # noqa: E501
        # This is problematic because when the vLLM worker (a Ray actor)
        # executes a task, it indexes into the sticky CUDA_VISIBLE_DEVICES
        # rather than directly using the GPU ID, potentially resulting in
        # index out of bounds error. See:
        # https://github.com/ray-project/ray/pull/40461/files#diff-31e8159767361e4bc259b6d9883d9c0d5e5db780fcea4a52ead4ee3ee4a59a78R1860 # noqa: E501
        # and get_accelerator_ids_for_accelerator_resource() in worker.py
        # of ray.
        self._set_visible_devices(vllm_config, local_dp_rank)

        super().__init__(vllm_config, local_client, "", executor_class, log_stats)

    def _set_visible_devices(self, vllm_config: VllmConfig, local_dp_rank: int):
        from vllm.platforms import current_platform

        if current_platform.is_xpu():
            pass
        else:
            device_control_env_var = current_platform.device_control_env_var
            self._set_cuda_visible_devices(
                vllm_config, local_dp_rank, device_control_env_var
            )

    def _set_cuda_visible_devices(
        self, vllm_config: VllmConfig, local_dp_rank: int, device_control_env_var: str
    ):
        world_size = vllm_config.parallel_config.world_size
        # Set CUDA_VISIBLE_DEVICES or equivalent.
        try:
            value = get_device_indices(
                device_control_env_var, local_dp_rank, world_size
            )
            os.environ[device_control_env_var] = value
        except IndexError as e:
            raise Exception(
                f"Error setting {device_control_env_var}: "
                f"local range: [{local_dp_rank * world_size}, "
                f"{(local_dp_rank + 1) * world_size}) "
                f'base value: "{os.getenv(device_control_env_var)}"'
            ) from e

    @contextmanager
    def _perform_handshakes(
        self,
        handshake_address: str,
        identity: bytes,
        local_client: bool,
        vllm_config: VllmConfig,
        client_handshake_address: str | None,
    ):
        """
        For Ray, we don't need to actually perform handshake.
        All addresses information is known before the actor creation.
        Therefore, we simply yield these addresses.
        """
        yield self.addresses

    def wait_for_init(self):
        """
        Wait until the engine core is initialized.

        This is just an empty method. When ray.get() on this method
        (or any other method of the actor) returns, it is guaranteed
        that actor creation (i.e., __init__) is complete.
        """
        pass

    def run(self):
        """
        Run the engine core busy loop.
        """
        try:
            self.run_busy_loop()
        except SystemExit:
            logger.debug("EngineCore exiting.")
            raise
        except Exception:
            logger.exception("EngineCore encountered a fatal error.")
            raise
        finally:
            self.shutdown()<|MERGE_RESOLUTION|>--- conflicted
+++ resolved
@@ -31,13 +31,8 @@
 from vllm.transformers_utils.config import maybe_register_config_serialize_by_value
 from vllm.utils import (
     decorate_logs,
-<<<<<<< HEAD
     deserialize_method_call,
-    get_hash_fn_by_name,
-    make_zmq_socket,
     run_method,
-=======
->>>>>>> f32bf758
     set_process_title,
 )
 from vllm.utils.gc_utils import maybe_attach_gc_debug_callback
