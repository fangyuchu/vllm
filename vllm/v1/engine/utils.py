# SPDX-License-Identifier: Apache-2.0
# SPDX-FileCopyrightText: Copyright contributors to the vLLM project
import asyncio
import contextlib
import json
import multiprocessing
import os
import uuid
import weakref
from collections.abc import Callable, Iterator
from dataclasses import dataclass
from enum import Enum, auto
from multiprocessing import Process, connection
from multiprocessing.process import BaseProcess
from typing import TYPE_CHECKING
from unittest.mock import patch

import msgspec
import zmq

from vllm import envs
from vllm.config import CacheConfig, ParallelConfig, VllmConfig
from vllm.logger import init_logger
from vllm.platforms import current_platform
from vllm.ray.ray_env import get_env_vars_to_copy
from vllm.utils import (
    get_mp_context,
)
from vllm.utils.network_utils import (
    get_open_zmq_ipc_path,
    make_zmq_socket,
    recv_msg,
    zmq_socket_ctx,
)
from vllm.v1.engine.coordinator import DPCoordinator
from vllm.v1.engine.exceptions import FaultInfo
from vllm.v1.executor import Executor
from vllm.v1.serial_utils import serialize_method_call
from vllm.v1.utils import get_engine_client_zmq_addr, shutdown

if TYPE_CHECKING:
    from ray.util.placement_group import PlacementGroup

logger = init_logger(__name__)

STARTUP_POLL_PERIOD_MS = 10000


class CoreEngineState(Enum):
    NEW = auto()
    CONNECTED = auto()
    READY = auto()


class CoreEngine:
    """One per data parallel rank, used to track state during handshaking."""

    def __init__(self, index: int = 0, local: bool = True):
        self.local = local
        self.identity = index.to_bytes(2, "little")

        self.state = CoreEngineState.NEW


@dataclass
class EngineZmqAddresses:
    # ZMQ input socket addresses for each front-end client (requests)
    inputs: list[str]
    # ZMQ output socket addresses for each front-end client (responses)
    outputs: list[str]

    engine_core_cmd_addrs: list[str] | None = None
    # ZMQ input socket address of DP coordinator if applicable
    coordinator_input: str | None = None
    # ZMQ output socket address of DP coordinator if applicable
    coordinator_output: str | None = None
    # ZMQ socket for front-end to connect to DP coordinator.
    # Not used by engine, just relayed to front-end in handshake response.
    # Only required for external DP LB case.
    frontend_stats_publish_address: str | None = None
<<<<<<< HEAD
    #
=======
    # ZMQ engine_core_cmd socket address of client guard
    engine_core_cmd_addr: str | None = None
    # ZMQ fault_report socket address of client guard
>>>>>>> a8592e4b
    fault_report_addr: str | None = None
    # ZMQ client_cmd socket address of client guard
    client_cmd_addr: str | None = None
    # identities of engine_core_guard
    engine_core_guard_identities: dict[int, bytes] | None = None
    # ZMQ fault_pub_socket address of client guard
    fault_pub_socket_addr: str | None = None


@dataclass
class EngineHandshakeMetadata:
    """Metadata sent to each engine process during startup handshake,
    including addresses of the front-end ZMQ queues that they should
    connect to.
    """

    addresses: EngineZmqAddresses
    parallel_config: dict[str, int | str | list[int]]
    parallel_config_hash: str | None = None


class CoreEngineProcManager:
    """
    Utility class to handle creation, readiness, and shutdown
    of background processes used by the AsyncLLM and LLMEngine.
    """

    def __init__(
        self,
        target_fn: Callable,
        local_engine_count: int,
        start_index: int,
        local_start_index: int,
        vllm_config: VllmConfig,
        local_client: bool,
        handshake_address: str,
        executor_class: type[Executor],
        log_stats: bool,
        client_handshake_address: str | None = None,
    ):
        context = get_mp_context()
        common_kwargs = {
            "vllm_config": vllm_config,
            "local_client": local_client,
            "handshake_address": handshake_address,
            "executor_class": executor_class,
            "log_stats": log_stats,
        }
        if vllm_config.fault_tolerance_config.enable_fault_tolerance:
            zmq_ctx = zmq.Context()
            identity = generate_identity_group(
                "core_engine_proc_manager", "client_guard", "report", 1
            )[0]
            zmq_addr = get_engine_client_zmq_addr(
                local_only=False,
                host=vllm_config.parallel_config.data_parallel_master_ip,
                port=vllm_config.fault_tolerance_config.internal_fault_report_port,
            )
            self.engine_down_socket = make_zmq_socket(
                ctx=zmq_ctx,
                path=zmq_addr,
                socket_type=zmq.DEALER,
                bind=False,
                identity=identity,
            )
        if client_handshake_address:
            common_kwargs["client_handshake_address"] = client_handshake_address

        self.processes: list[BaseProcess] = []
        local_dp_ranks = []
        for index in range(local_engine_count):
            local_index = local_start_index + index
            global_index = start_index + index

            # Start EngineCore in background process.
            local_dp_ranks.append(local_index)
            self.processes.append(
                context.Process(
                    target=target_fn,
                    name=f"EngineCore_DP{global_index}",
                    kwargs=common_kwargs
                    | {
                        "dp_rank": global_index,
                        "local_dp_rank": local_index,
                    },
                )
            )

        self._finalizer = weakref.finalize(self, shutdown, self.processes)

        self.vllm_config = vllm_config

        data_parallel = vllm_config.parallel_config.data_parallel_size > 1
        try:
            for proc, local_dp_rank in zip(self.processes, local_dp_ranks):
                with (
                    set_device_control_env_var(vllm_config, local_dp_rank)
                    if (data_parallel)
                    else contextlib.nullcontext()
                ):
                    proc.start()
        finally:
            # Kill other procs if not all are running.
            if self.finished_procs():
                self.close()

    def _report_engine_dead(self, dead_message):
        """Send engine dead message to ClientGuard"""
        try:
            self.engine_down_socket.send_multipart(
                [
                    b"",  # Empty frame separator
                    dead_message.encode("utf-8"),
                ]
            )
            logger.info("Sent message to ClientGuard: %s", dead_message)
        except Exception as e:
            logger.error("Failed to send message: %s", e)

    def close(self):
        """Shutdown all procs."""
        self._finalizer()

    def start_engine_core_monitor(self):
        sentinels = [proc.sentinel for proc in self.processes]
        while self.processes:
            died = multiprocessing.connection.wait(sentinels)
            for sentinel in died:
                died_proc = next(
                    proc for proc in self.processes if proc.sentinel == sentinel
                )
                fault_info = FaultInfo(
                    type="engine_core dead",
                    message=f"Engine core proc {died_proc.pid} "
                    f"(PID: {died_proc.name}) died unexpectedly.",
                    engine_id=died_proc.name[-1],
                    additional_info=None,
                )
                self.engine_down_socket.send_multipart(
                    [b"", fault_info.serialize().encode("utf-8")]
                )
                if isinstance(sentinel, int) and sentinel in sentinels:
                    sentinels.remove(sentinel)
                logger.error(
                    "Engine core proc %s died unexpectedly",
                    died_proc,
                )

    def join_first(self):
        connection.wait(proc.sentinel for proc in self.processes)

    def sentinels(self) -> list:
        return [proc.sentinel for proc in self.processes]

    def finished_procs(self) -> dict[str, int]:
        """Returns dict of proc name -> exit code for any finished procs."""
        return {
            proc.name: proc.exitcode
            for proc in self.processes
            if proc.exitcode is not None
        }


@contextlib.contextmanager
def set_device_control_env_var(
    vllm_config: VllmConfig, local_dp_rank: int
) -> Iterator[None]:
    """
    Temporarily set CUDA_VISIBLE_DEVICES or equivalent
    for engine subprocess.
    """
    world_size = vllm_config.parallel_config.world_size
    evar = current_platform.device_control_env_var

    value = get_device_indices(evar, local_dp_rank, world_size)
    with patch.dict(os.environ, values=((evar, value),)):
        yield


def get_device_indices(
    device_control_env_var: str, local_dp_rank: int, world_size: int
):
    """
    Returns a comma-separated string of device indices for the specified
    data parallel rank.

    For example, if world_size=2 and local_dp_rank=1, and there are 4 devices,
    this will select devices 2 and 3 for local_dp_rank=1.
    """
    try:
        value = ",".join(
            str(current_platform.device_id_to_physical_device_id(i))
            for i in range(local_dp_rank * world_size, (local_dp_rank + 1) * world_size)
        )
    except IndexError as e:
        raise Exception(
            f"Error setting {device_control_env_var}: "
            f"local range: [{local_dp_rank * world_size}, "
            f"{(local_dp_rank + 1) * world_size}) "
            "base value: "
            f'"{os.getenv(device_control_env_var)}"'
        ) from e
    return value


class CoreEngineActorManager:
    """
    Utility class to handle creation, readiness, and shutdown
    of core engine Ray actors used by the AsyncLLM and LLMEngine.

    Different from CoreEngineProcManager, this class manages
    core engines for both local and remote nodes.
    """

    def __init__(
        self,
        vllm_config: VllmConfig,
        addresses: EngineZmqAddresses,
        executor_class: type[Executor],
        log_stats: bool,
        placement_groups: list["PlacementGroup"] | None = None,
        local_dp_ranks: list[int] | None = None,
    ):
        import copy

        import ray
        from ray.runtime_env import RuntimeEnv
        from ray.util.scheduling_strategies import PlacementGroupSchedulingStrategy

        from vllm.v1.engine.core import DPEngineCoreActor

        self.local_engine_actors: list[ray.ActorHandle] = []
        self.remote_engine_actors: list[ray.ActorHandle] = []

        env_vars_list = get_env_vars_to_copy(destination="DPEngineCoreActor")
        self.env_vars_dict = {
            name: os.environ[name] for name in env_vars_list if name in os.environ
        }
        runtime_env = RuntimeEnv(env_vars=self.env_vars_dict)

        self.addresses = addresses
        self.executor_class = executor_class
        self.log_stats = log_stats
        dp_size = vllm_config.parallel_config.data_parallel_size
        local_engine_count = vllm_config.parallel_config.data_parallel_size_local
        world_size = vllm_config.parallel_config.world_size

        if vllm_config.fault_tolerance_config.enable_fault_tolerance:
            zmq_ctx = zmq.Context()
            zmq_addr = get_engine_client_zmq_addr(
                local_only=False,
                host=vllm_config.parallel_config.data_parallel_master_ip,
                port=vllm_config.fault_tolerance_config.fault_report_port,
            )
            identity = generate_identity_group(
                "core_engine_actor_manager", "clinet_guard", "report", 1
            )[0]
            self.engine_down_socket = make_zmq_socket(
                ctx=zmq_ctx,
                path=zmq_addr,
                socket_type=zmq.DEALER,
                bind=False,
                identity=identity,
            )

        if ray.is_initialized():
            logger.info("Ray is already initialized. Skipping Ray initialization.")
        else:
            ray.init()

        if placement_groups is not None:
            assert local_dp_ranks is not None, (
                "local_dp_ranks must be provided if placement_groups is provided"
            )
            assert len(placement_groups) == len(local_dp_ranks), (
                "placement_groups and local_dp_ranks must have the same length"
            )
            logger.info("Using provided placement groups")
            # TODO(rui): validate passed-in placement groups
            self.created_placement_groups = []
        else:
            placement_groups, local_dp_ranks = (
                CoreEngineActorManager.create_dp_placement_groups(vllm_config)
            )
            self.created_placement_groups = placement_groups
        assert len(placement_groups) == dp_size, (
            "Number of placement groups must match data parallel size"
        )

        self.placement_group_is_local = []
        refs = []
        for index, local_index, pg in zip(
            range(dp_size), local_dp_ranks, placement_groups
        ):
            dp_vllm_config = copy.deepcopy(vllm_config)
            dp_vllm_config.parallel_config.placement_group = pg
            local_client = index < local_engine_count

            # Ray XPU known issue: dpctl initializes the GPU runtime early, so
            # setting device env vars in Ray actor's initialization method
            # will not affect device selection. See:
            # https://github.com/ray-project/ray/blob/master/python/ray/_private/accelerators/intel_gpu.py#L56 # noqa: E501
            if current_platform.is_xpu():
                device_evar = current_platform.device_control_env_var
                device_indices = get_device_indices(
                    device_evar, local_index, world_size
                )
                actor_env_vars = self.env_vars_dict.copy()
                actor_env_vars[device_evar] = device_indices
                runtime_env = RuntimeEnv(env_vars=actor_env_vars)

            actor = (
                ray.remote(DPEngineCoreActor)
                .options(
                    scheduling_strategy=PlacementGroupSchedulingStrategy(
                        placement_group=pg,
                        placement_group_bundle_index=world_size,
                    ),
                    runtime_env=runtime_env,
                )
                .remote(
                    vllm_config=dp_vllm_config,
                    executor_class=executor_class,
                    log_stats=log_stats,
                    local_client=local_client,
                    addresses=addresses,
                    dp_rank=index,
                    local_dp_rank=local_index,
                )
            )

            if local_client:
                self.local_engine_actors.append(actor)
            else:
                self.remote_engine_actors.append(actor)
            self.placement_group_is_local.append(local_client)
            refs.append(actor.wait_for_init.remote())

        ray.get(refs)
        self.run_refs = []
        for actor in self.local_engine_actors + self.remote_engine_actors:
            self.run_refs.append(actor.run.remote())

    @staticmethod
    def create_dp_placement_groups(
        vllm_config: VllmConfig,
    ) -> tuple[list["PlacementGroup"], list[int]]:
        """
        Create placement groups for data parallel.
        """

        import ray
        from ray._private.state import available_resources_per_node

        logger.info("Creating placement groups for data parallel")
        dp_master_ip = vllm_config.parallel_config.data_parallel_master_ip
        dp_size = vllm_config.parallel_config.data_parallel_size
        dp_size_local = vllm_config.parallel_config.data_parallel_size_local

        available_resources = available_resources_per_node()
        world_size = vllm_config.parallel_config.world_size
        placement_groups: list[PlacementGroup] = []
        local_dp_ranks: list[int] = []

        dp_master_ip_key = f"node:{dp_master_ip}"
        nodes = sorted(
            available_resources.values(), key=lambda x: dp_master_ip_key not in x
        )
        assert len(nodes) > 0, "No nodes with resources found in Ray cluster."
        assert dp_master_ip_key in nodes[0], (
            "The DP master node (ip: %s) is missing or dead",
            dp_master_ip,
        )
        device_str = current_platform.ray_device_key
        n_node_devices: list[int] = [
            int(node_resources[device_str])
            for node_resources in nodes
            if device_str in node_resources
        ]
        assert n_node_devices, f"No {device_str} found in Ray cluster."
        max_device_per_node = max(n_node_devices)

        pack_strategy = envs.VLLM_RAY_DP_PACK_STRATEGY
        _supported_pack_strategies = ("strict", "fill", "span")
        if pack_strategy not in _supported_pack_strategies:
            raise ValueError(
                f"{envs.VLLM_RAY_DP_PACK_STRATEGY} is not supported. "
                "Make sure to set `VLLM_RAY_DP_PACK_STRATEGY` "
                f"to one of {_supported_pack_strategies}"
            )

        all2all_backend = vllm_config.parallel_config.all2all_backend
        if pack_strategy == "fill" and (
            all2all_backend == "deepep_high_throughput"
            or all2all_backend == "deepep_low_latency"
        ):
            raise ValueError(
                "DeepEP kernels require EP ranks [0,7] (same for [8,15], ...) "
                "to be on the same node, but VLLM_RAY_DP_PACK_STRATEGY=fill "
                "does not guarantee that. "
                "Please use VLLM_RAY_DP_PACK_STRATEGY=strict instead."
            )

        if pack_strategy in ("strict", "fill"):
            placement_strategy = "STRICT_PACK"
        else:
            placement_strategy = "PACK"
            assert world_size > max_device_per_node, (
                f"World size {world_size} is smaller than the "
                "maximum number of devices per node "
                f"{max_device_per_node}. Make sure to set "
                "`VLLM_RAY_DP_PACK_STRATEGY` to `strict` or `fill`"
            )

            # if we need multiple nodes per dp group, we require for now that
            # available nodes are homogenous
            assert set(n_node_devices) == {max_device_per_node}, (
                f"Nodes are not homogenous, {nodes}"
            )
            assert world_size % max_device_per_node == 0, (
                f"For multi-node data parallel groups, world_size ({world_size}) must "
                f"be a multiple of number of devices per node ({max_device_per_node})."
            )
            assert len(n_node_devices) * max_device_per_node >= world_size * dp_size, (
                f"Not enough total available nodes ({len(n_node_devices)}) "
                f"and devices per node ({max_device_per_node}) "
                f"to satisfy required world size {world_size} and data parallel size "
                f"{dp_size}"
            )
            assert dp_size_local == 1, (
                f"data-parallel-size-local {dp_size_local} should be set as the "
                "default (1) for VLLM_RAY_DP_PACK_STRATEGY=span. "
                "The actual data-parallel-size-local will be auto determined."
            )

        # bundles collected for a single DP rank from multiple nodes,
        # for "span" pack strategy
        collected_bundles = []
        for node_resources in nodes:
            node_ip_keys = [
                key
                for key in node_resources
                if key != "node:__internal_head__" and key.startswith("node:")
            ]
            assert len(node_ip_keys) == 1, (
                "Zero or multiple node IP keys found in node resources: %s",
                node_ip_keys,
            )
            node_ip_key = node_ip_keys[0]
            node_ip = node_ip_key.split(":")[1]

            n_device_on_node = int(node_resources.get(device_str, 0))
            if pack_strategy == "span" and n_device_on_node != 0:
                # Strictly speaking,
                # dp_size_available = n_device_on_node / world_size
                # and is a fraction, but we use 1 for easier processing
                dp_size_available = 1
            else:
                dp_size_available = n_device_on_node // world_size

            if node_ip == dp_master_ip:
                if dp_size_available < dp_size_local:
                    raise ValueError(
                        "Not enough resources to allocate %s DP ranks "
                        "on DP master node %s, possible to fit %s DP ranks",
                        dp_size_local,
                        dp_master_ip,
                        dp_size_available,
                    )
                dp_size_to_allocate = dp_size_local
            elif pack_strategy == "strict":
                if dp_size_available < dp_size_local:
                    logger.info(
                        "Skipping node %s as %s DP ranks could not fit, "
                        "possible to fit %s DP ranks",
                        node_ip,
                        dp_size_local,
                        dp_size_available,
                    )
                    continue
                dp_size_to_allocate = dp_size_local
            else:
                # for "pack_strategy" in "fill" and "span"
                # we always take everything that's available
                dp_size_to_allocate = dp_size_available

            for i in range(dp_size_to_allocate):
                device_bundle = [{device_str: 1.0, "node:" + node_ip: 0.001}]
                if pack_strategy == "span":
                    collected_bundles += device_bundle * n_device_on_node
                    assert len(collected_bundles) <= world_size, (
                        "collected_bundles should be <= world_size, "
                        f"but got {len(collected_bundles)=} and {world_size=}"
                    )

                    # we only create a placement group if we collected enough devices
                    if len(collected_bundles) < world_size:
                        continue

                    bundles = collected_bundles + [{"CPU": 1.0}]
                    collected_bundles = []
                else:
                    bundles = device_bundle * world_size + [{"CPU": 1.0}]

                pg = ray.util.placement_group(
                    name=f"dp_rank_{len(placement_groups)}",
                    strategy=placement_strategy,
                    bundles=bundles,
                )
                placement_groups.append(pg)
                local_dp_ranks.append(i)

        if len(placement_groups) < dp_size:
            raise ValueError(
                f"Not enough resources to allocate {dp_size} "
                "placement groups, only created "
                f"{len(placement_groups)} placement groups. "
                "Available resources: "
                f"{available_resources}"
            )
        return placement_groups, local_dp_ranks

    @staticmethod
    def add_dp_placement_groups(
        old_vllm_config: VllmConfig, new_data_parallel_size: int
    ) -> tuple[list["PlacementGroup"], list[int]]:
        """
        Add placement groups for new data parallel size.
        """
        import ray
        from ray._private.state import (
            available_resources_per_node,
            total_resources_per_node,
        )
        from ray.util.state import list_nodes

        old_dp_size = old_vllm_config.parallel_config.data_parallel_size
        num_pg_to_create = new_data_parallel_size - old_dp_size

        if num_pg_to_create <= 0:
            return [], []

        dp_master_ip = old_vllm_config.parallel_config.data_parallel_master_ip
        world_size = old_vllm_config.parallel_config.world_size

        nodes = list_nodes()
        nodes = sorted(nodes, key=lambda node: node.node_ip != dp_master_ip)
        assert nodes[0].node_ip == dp_master_ip, "The first node must be the head node"
        assert len(nodes) == 1 or nodes[1].node_ip != dp_master_ip, (
            "There can only be one head node"
        )

        available_resources = available_resources_per_node()
        total_resources = total_resources_per_node()

        placement_groups = []
        local_dp_ranks = []
        num_pg_created = 0

        device_str = current_platform.ray_device_key
        for node in nodes:
            if num_pg_created >= num_pg_to_create:
                break

            node_ip = node.node_ip
            node_id = node.node_id
            available_gpus = int(available_resources[node_id][device_str])

            # Get total GPUs on this node from the node's resources
            # Ray stores node resources with node ID as key
            total_gpus = int(total_resources[node_id][device_str])

            # Calculate used GPUs and used engines on this node
            used_gpus = max(0, total_gpus - available_gpus)
            used_engines_on_node = used_gpus // world_size

            # Calculate how many new engines this node can accommodate
            available_engine_count = available_gpus // world_size

            # Create placement groups for new engines on this node
            for i in range(available_engine_count):
                if num_pg_created >= num_pg_to_create:
                    break

                rank = old_dp_size + num_pg_created

                # Create bundles with node constraint for master node
                if node_ip == dp_master_ip:
                    bundles = [
                        {device_str: 1.0, "node:" + dp_master_ip: 0.001}
                    ] * world_size + [{"CPU": 1.0}]
                else:
                    bundles = [{device_str: 1.0}] * world_size + [{"CPU": 1.0}]

                pg = ray.util.placement_group(
                    name=f"dp_rank_{rank}",
                    strategy="STRICT_PACK",
                    bundles=bundles,
                )
                placement_groups.append(pg)

                # Local rank starts from the number of engines already used
                # on this node
                local_rank = used_engines_on_node + i
                local_dp_ranks.append(local_rank)
                num_pg_created += 1

        return placement_groups, local_dp_ranks

    def scale_up_elastic_ep(
        self, cur_vllm_config: VllmConfig, new_data_parallel_size: int
    ) -> None:
        import copy

        import ray
        from ray.runtime_env import RuntimeEnv
        from ray.util.scheduling_strategies import PlacementGroupSchedulingStrategy

        from vllm.v1.engine.core import DPEngineCoreActor

        cur_data_parallel_size = len(self.local_engine_actors) + len(
            self.remote_engine_actors
        )

        assert new_data_parallel_size > cur_data_parallel_size, (
            f"New data parallel size {new_data_parallel_size} must be greater "
            f"than current data parallel size {cur_data_parallel_size} "
            "for scale up"
        )

        placement_groups, local_dp_ranks = self.add_dp_placement_groups(
            cur_vllm_config, new_data_parallel_size
        )

        world_size = cur_vllm_config.parallel_config.world_size
        dp_master_ip = cur_vllm_config.parallel_config.data_parallel_master_ip
        new_local_engines = 0

        runtime_env = RuntimeEnv(
            env_vars=self.env_vars_dict | {"VLLM_ELASTIC_EP_SCALE_UP_LAUNCH": "1"}
        )
        for i, (pg, local_rank) in enumerate(zip(placement_groups, local_dp_ranks)):
            rank = cur_data_parallel_size + i
            dp_vllm_config = copy.deepcopy(cur_vllm_config)
            dp_vllm_config.parallel_config.data_parallel_size = new_data_parallel_size
            dp_vllm_config.parallel_config.placement_group = pg

            # Check if this placement group is on the head node
            local_client = any(
                bundle.get("node:" + dp_master_ip, 0) > 0 for bundle in pg.bundle_specs
            )

            if local_client:
                new_local_engines += 1
                # Update data_parallel_size_local
                dp_vllm_config.parallel_config.data_parallel_size_local = (
                    cur_vllm_config.parallel_config.data_parallel_size_local
                    + new_local_engines
                )

            actor = (
                ray.remote(DPEngineCoreActor)
                .options(
                    scheduling_strategy=PlacementGroupSchedulingStrategy(
                        placement_group=pg,
                        placement_group_bundle_index=world_size,
                    ),
                    runtime_env=runtime_env,
                )
                .remote(
                    vllm_config=dp_vllm_config,
                    executor_class=self.executor_class,
                    log_stats=self.log_stats,
                    local_client=local_client,
                    addresses=self.addresses,
                    dp_rank=rank,
                    local_dp_rank=local_rank,
                )
            )

            if local_client:
                self.local_engine_actors.append(actor)
            else:
                self.remote_engine_actors.append(actor)
            self.created_placement_groups.append(pg)
            self.placement_group_is_local.append(local_client)

        ray.get(
            [
                actor.wait_for_init.remote()
                for actor in (
                    self.local_engine_actors[-new_local_engines:]
                    if new_local_engines > 0
                    else []
                )
                + self.remote_engine_actors[
                    -(len(placement_groups) - new_local_engines) :
                ]
            ]
        )

        actors = (
            self.local_engine_actors[-new_local_engines:]
            if new_local_engines > 0
            else []
        ) + self.remote_engine_actors[-(len(placement_groups) - new_local_engines) :]

        for actor in actors:
            self.run_refs.append(actor.run.remote())

        cur_vllm_config.parallel_config.data_parallel_size = new_data_parallel_size
        # Update old_vllm_config with new data_parallel_size_local if any new
        # local engines were added
        if new_local_engines > 0:
            cur_vllm_config.parallel_config.data_parallel_size_local += (
                new_local_engines
            )

    def scale_down_elastic_ep(
        self, cur_data_parallel_size: int, new_data_parallel_size: int
    ) -> None:
        import ray

        assert cur_data_parallel_size > new_data_parallel_size, (
            f"cur_data_parallel_size {cur_data_parallel_size} must be greater "
            f"than new_data_parallel_size {new_data_parallel_size} "
            "for scale down"
        )
        for _ in range(cur_data_parallel_size - new_data_parallel_size):
            pg = self.created_placement_groups.pop()
            is_local = self.placement_group_is_local.pop()
            if is_local:
                self.local_engine_actors.pop()
            else:
                self.remote_engine_actors.pop()
            ray.util.remove_placement_group(pg)

    def get_run_refs(self):
        return self.run_refs

    def close(self):
        import ray

        for actor in self.local_engine_actors + self.remote_engine_actors:
            ray.kill(actor)
        for pg in self.created_placement_groups:
            ray.util.remove_placement_group(pg)


@contextlib.contextmanager
def launch_core_engines(
    vllm_config: VllmConfig,
    executor_class: type[Executor],
    log_stats: bool,
    num_api_servers: int = 1,
) -> Iterator[
    tuple[
        CoreEngineProcManager | CoreEngineActorManager | None,
        DPCoordinator | None,
        EngineZmqAddresses,
    ]
]:
    """Launch engine and DP coordinator processes as needed."""

    parallel_config = vllm_config.parallel_config
    dp_size = parallel_config.data_parallel_size
    local_engine_count = parallel_config.data_parallel_size_local
    local_start_index = parallel_config.data_parallel_rank_local
    dp_rank = parallel_config.data_parallel_rank
    host = parallel_config.data_parallel_master_ip
    local_engines_only = (
        parallel_config.data_parallel_hybrid_lb
        or parallel_config.data_parallel_external_lb
    )

    # In offline mode there is an LLM instance per DP rank and
    # one core engine per LLM, see
    # examples/offline_inference/data_parallel.py.
    offline_mode = local_start_index is not None

    # client_local_only = True for cases where this front-end
    # sends requests only to colocated engines.
    client_local_only = (
        offline_mode or local_engines_only or (local_engine_count == dp_size)
    )

    # Set up input and output addresses.
    addresses = EngineZmqAddresses(
        inputs=[
            get_engine_client_zmq_addr(client_local_only, host)
            for _ in range(num_api_servers)
        ],
        outputs=[
            get_engine_client_zmq_addr(client_local_only, host)
            for _ in range(num_api_servers)
        ],
    )

    if vllm_config.fault_tolerance_config.enable_fault_tolerance is True:
        addresses.engine_core_cmd_addrs = [
            get_engine_client_zmq_addr(client_local_only, host) for _ in range(dp_size)
        ]
        addresses.fault_report_addr = get_engine_client_zmq_addr(
            local_only=False,
            host=vllm_config.parallel_config.data_parallel_master_ip,
            port=vllm_config.fault_tolerance_config.internal_fault_report_port,
        )
        addresses.client_cmd_addr = get_engine_client_zmq_addr(
            local_only=client_local_only, host=host
        )
        engine_ids = [i for i in range(dp_size)]
        engine_core_identities = generate_identity_group(
            peer1="client",
            peer2="engine_core_guard",
            use="report and cmd",
            n=dp_size,
        )
        addresses.engine_core_guard_identities = dict(
            zip(engine_ids, engine_core_identities)
        )
        addresses.fault_pub_socket_addr = get_engine_client_zmq_addr(
            local_only=False,
            host="0.0.0.0",
            port=vllm_config.fault_tolerance_config.fault_pub_port,
        )

    # Run the DP Coordinator process with rank 0 when in
    # online DP mode.
    run_coordinator = dp_size > 1 and not offline_mode and dp_rank == 0

    if run_coordinator:
        coordinator = DPCoordinator(parallel_config)

        addresses.coordinator_input, addresses.coordinator_output = (
            coordinator.get_engine_socket_addresses()
        )
        addresses.frontend_stats_publish_address = (
            coordinator.get_stats_publish_address()
        )

        logger.info("Started DP Coordinator process (PID: %d)", coordinator.proc.pid)
    else:
        coordinator = None

    if parallel_config.data_parallel_backend == "ray":
        logger.info("Starting ray-based data parallel backend")

        engine_actor_manager = CoreEngineActorManager(
            vllm_config=vllm_config,
            addresses=addresses,
            executor_class=executor_class,
            log_stats=log_stats,
        )

        yield engine_actor_manager, coordinator, addresses
        return

    if offline_mode:
        assert local_engine_count == 1
        engines_to_handshake = [CoreEngine(index=dp_rank, local=True)]
    elif dp_rank == 0:
        # Rank 0 holds Coordinator, so it handshakes with all Cores
        # in both external dplb and internal dplb mode.
        # Note this also covers the case where we have zero local engines
        # and rank 0 is headless.
        engines_to_handshake = [
            CoreEngine(index=i, local=(i < local_engine_count)) for i in range(dp_size)
        ]
    else:
        # Rank > 0 handshakes with just the local cores it is managing.
        assert local_engines_only, (
            "Attempting to launch core_engines from dp_rank > 0, but "
            "found internal DPLB, which is incompatible."
        )
        engines_to_handshake = [
            CoreEngine(index=i, local=True)
            for i in range(dp_rank, dp_rank + local_engine_count)
        ]

    # Whether the started engines will handshake only with co-located
    # front-end processes. In external_dp_lb mode, ranks > 0 handshake with
    # their co-located frontend and also the rank 0 front-end, and hence this
    # will be False.
    handshake_local_only = offline_mode or local_engine_count == dp_size

    handshake_address = get_engine_client_zmq_addr(
        handshake_local_only, host, parallel_config.data_parallel_rpc_port
    )

    if local_engines_only and dp_rank > 0:
        assert not handshake_local_only
        local_handshake_address = get_open_zmq_ipc_path()
        client_handshake_address = local_handshake_address
    else:
        local_handshake_address = handshake_address
        client_handshake_address = None

    with zmq_socket_ctx(
        local_handshake_address, zmq.ROUTER, bind=True
    ) as handshake_socket:
        from vllm.v1.engine.core import EngineCoreProc

        # Start local engines.
        if local_engine_count:
            local_engine_manager = CoreEngineProcManager(
                EngineCoreProc.run_engine_core,
                vllm_config=vllm_config,
                executor_class=executor_class,
                log_stats=log_stats,
                handshake_address=handshake_address,
                client_handshake_address=client_handshake_address,
                local_client=True,
                local_engine_count=local_engine_count,
                start_index=dp_rank,
                local_start_index=local_start_index or 0,
            )
        else:
            local_engine_manager = None

        yield local_engine_manager, coordinator, addresses

        # Now wait for engines to start.
        wait_for_engine_startup(
            handshake_socket,
            addresses,
            engines_to_handshake,
            parallel_config,
            vllm_config.cache_config,
            local_engine_manager,
            coordinator.proc if coordinator else None,
        )


def wait_for_engine_startup(
    handshake_socket: zmq.Socket,
    addresses: EngineZmqAddresses,
    core_engines: list[CoreEngine],
    parallel_config: ParallelConfig,
    cache_config: CacheConfig,
    proc_manager: CoreEngineProcManager | None,
    coord_process: Process | None,
):
    # Wait for engine core process(es) to send ready messages.
    local_count = parallel_config.data_parallel_size_local
    remote_count = len(core_engines) - local_count
    # [local, remote] counts
    conn_pending, start_pending = [local_count, remote_count], [0, 0]
    poller = zmq.Poller()
    poller.register(handshake_socket, zmq.POLLIN)

    remote_should_be_headless = (
        not parallel_config.data_parallel_hybrid_lb
        and not parallel_config.data_parallel_external_lb
    )

    if proc_manager is not None:
        for sentinel in proc_manager.sentinels():
            poller.register(sentinel, zmq.POLLIN)
    if coord_process is not None:
        poller.register(coord_process.sentinel, zmq.POLLIN)
    while any(conn_pending) or any(start_pending):
        events = poller.poll(STARTUP_POLL_PERIOD_MS)
        if not events:
            if any(conn_pending):
                logger.debug(
                    "Waiting for %d local, %d remote core engine proc(s) to connect.",
                    *conn_pending,
                )
            if any(start_pending):
                logger.debug(
                    "Waiting for %d local, %d remote core engine proc(s) to start.",
                    *start_pending,
                )
            continue
        if len(events) > 1 or events[0][0] != handshake_socket:
            # One of the local core processes exited.
            finished = proc_manager.finished_procs() if proc_manager else {}
            if coord_process is not None and coord_process.exitcode is not None:
                finished[coord_process.name] = coord_process.exitcode
            raise RuntimeError(
                "Engine core initialization failed. "
                "See root cause above. "
                f"Failed core proc(s): {finished}"
            )

        # Receive HELLO and READY messages from the input socket.
        eng_identity, ready_msg_bytes = handshake_socket.recv_multipart()
        eng_index = int.from_bytes(eng_identity, "little")
        engine = next((e for e in core_engines if e.identity == eng_identity), None)
        if engine is None:
            raise RuntimeError(
                f"Message from engine with unexpected data parallel rank: {eng_index}"
            )
        msg = msgspec.msgpack.decode(ready_msg_bytes)
        status, local, headless = msg["status"], msg["local"], msg["headless"]
        if local != engine.local:
            raise RuntimeError(
                f"{status} message from "
                f"{'local' if local else 'remote'} "
                f"engine {eng_index}, expected it to be "
                f"{'local' if engine.local else 'remote'}"
            )

        # Remote engines must be headless iff we aren't in hybrid dp lb mode.
        if not local and headless != remote_should_be_headless:
            if headless:
                raise RuntimeError(
                    f"Remote engine {eng_index} must not use "
                    f"--headless in external or hybrid dp lb "
                    f"mode"
                )
            else:
                raise RuntimeError(
                    f"Remote engine {eng_index} must use "
                    f"--headless unless in external or hybrid "
                    f"dp lb mode"
                )

        if status == "HELLO" and engine.state == CoreEngineState.NEW:
            # Send init message with DP config info and config hash.
            # The config hash ensures all DP workers have compatible configs.
            init_message = msgspec.msgpack.encode(
                EngineHandshakeMetadata(
                    addresses=addresses,
                    parallel_config={
                        k: getattr(parallel_config, k)
                        for k in (
                            "data_parallel_master_ip",
                            "data_parallel_master_port",
                            "_data_parallel_master_port_list",
                            "data_parallel_size",
                        )
                    },
                    parallel_config_hash=parallel_config.compute_hash()
                    if parallel_config.data_parallel_size > 1
                    else None,
                )
            )
            handshake_socket.send_multipart((eng_identity, init_message), copy=False)
            conn_pending[0 if local else 1] -= 1
            start_pending[0 if local else 1] += 1
            engine.state = CoreEngineState.CONNECTED
        elif status == "READY" and engine.state == CoreEngineState.CONNECTED:
            # Setup KV cache config with initialization state from
            # engine core process. Sum values from all engines in DP case.
            num_gpu_blocks = cache_config.num_gpu_blocks or 0
            num_gpu_blocks += msg["num_gpu_blocks"]
            cache_config.num_gpu_blocks = num_gpu_blocks

            # In external DP LB mode, the coordinator address that the
            # front-end procs connect to is obtained from rank 0 via
            # one of the engine handshakes, and passed to the local
            # front-end process in the response from the other.
            if addresses.frontend_stats_publish_address is None:
                addresses.frontend_stats_publish_address = msg.get("dp_stats_address")

            # Validate config hash consistency across DP workers
            if parallel_config.data_parallel_size > 1:
                worker_config_hash = msg.get("parallel_config_hash")
                expected_hash = parallel_config.compute_hash()
                if worker_config_hash != expected_hash:
                    raise RuntimeError(
                        f"Configuration mismatch detected for engine "
                        f"{eng_index}. All DP workers must have identical "
                        f"configurations for parameters that affect collective "
                        f"communication (e.g., enable_eplb, "
                        f"eplb_config.log_balancedness). "
                        f"Worker hash: {worker_config_hash}, "
                        f"Expected hash: {expected_hash}. "
                        f"Please ensure all workers are started with the same "
                        f"command-line arguments."
                    )

            start_pending[0 if local else 1] -= 1
            engine.state = CoreEngineState.READY
        else:
            raise RuntimeError(
                f"Unexpected {status} message for "
                f"{'local' if local else 'remote'} engine "
                f"{eng_index} in {engine.state} state."
            )

        logger.debug(
            "%s from %s core engine process %s.",
            status,
            "local" if local else "remote",
            eng_index,
        )


def generate_unique_uuids(n: int):
    """Generate a set of unique UUID v4 objects.

    Generates a specified number of unique UUID (version 4) objects.
    UUID v4 uses cryptographically strong random numbers, ensuring
    an extremely low probability of collisions.

    Args:
        n: The number of unique UUIDs to generate

    Returns:
        A set containing 'n' unique UUID objects
    """
    uuids: set[uuid.UUID] = set()
    while len(uuids) < n:
        # Generate a random UUID (version 4) and add to the set
        uuids.add(uuid.uuid4())
    return uuids


def generate_identity_group(peer1, peer2, use, n):
    """
    Generate n unique identities for ZMQ ROUTER nodes

    Format: peer1_peer2_use_random number
    Return: list with identities in byte type as elements
    """
    identitys = list()
    uuids = generate_unique_uuids(n)
    for id in uuids:
        identity_str = f"{peer1}_{peer2}_{use}_{id}".encode()
        identitys.append(identity_str)
    return identitys


async def get_queue_snapshot(queue: asyncio.Queue, queue_lock: asyncio.Lock) -> list:
    """Thread-safe snapshot of the exception queue."""
    """复制队列元素到列表（保留队列内容）"""
    async with queue_lock:  # 加锁确保复制期间无其他协程修改队列
        items = []
        # get item at first
        while not queue.empty():
            item = queue.get_nowait()
            items.append(item)
        # put item into queue again
        for item in items:
            queue.put_nowait(item)
    return items


class FaultHandler:
    def __init__(
        self,
        cmd_socket: zmq.Socket,
        client_cmd_registry: dict,
        engine_exception_q: asyncio.Queue[FaultInfo],
        engine_exception_q_lock: asyncio.Lock,
    ) -> None:
        self.cmd_socket = cmd_socket
        self.client_cmd_registry = client_cmd_registry
        self.engine_exception_q = engine_exception_q
        self.engine_exception_q_lock = engine_exception_q_lock

    async def handle_fault(self, instruction: str, timeout) -> bool:
        # TODO: If the engine does not exist, the loop will time out and throw an error
        #  Short-term solution: Iterate through exception_q to get the exception index,
        #  remove it, and then issue the command
        #  Final solution: Implement a thread-safe dictionary to mark statuses
        unhealthy_engine_list = await get_queue_snapshot(
            self.engine_exception_q, self.engine_exception_q_lock
        )
        engine_identities = [identity for identity in self.client_cmd_registry.values()]

        if instruction == "pause":
            for unhealthy_engine in unhealthy_engine_list:
                engine_identities.remove(
                    self.client_cmd_registry[int(unhealthy_engine.engine_id)]
                )

        kwargs = {"timeout": timeout}
        for identity in engine_identities:
            serialized_instruction = serialize_method_call(instruction, **kwargs)
            self.cmd_socket.send_multipart(
                [identity, b"", serialized_instruction.encode("utf-8")]
            )

        poller = zmq.Poller()
        poller.register(self.cmd_socket, zmq.POLLIN)

        while engine_identities:
            socks = dict(poller.poll(timeout * 1000))
            if self.cmd_socket not in socks:
                logger.error(
                    "Timeout while waiting for responses from engines: %s",
                    engine_identities,
                )
                return False
            try:
                identity, response = recv_msg(self.cmd_socket)
                if identity.encode("utf-8") in engine_identities:
                    engine_identities.remove(identity.encode("utf-8"))
                assert response is not None
                response_dict = json.loads(response)
                engine_id = response_dict.get("engine_index")
                success = response_dict.get("success", False)
                if not success:
                    logger.error(
                        "Engine %s reported failure: %s",
                        engine_id,
                        response_dict.get("reason", "unknown"),
                    )
                    return False
            except Exception as e:
                logger.error("Error while receiving response: %s", e)
                return False
        return True<|MERGE_RESOLUTION|>--- conflicted
+++ resolved
@@ -78,13 +78,7 @@
     # Not used by engine, just relayed to front-end in handshake response.
     # Only required for external DP LB case.
     frontend_stats_publish_address: str | None = None
-<<<<<<< HEAD
     #
-=======
-    # ZMQ engine_core_cmd socket address of client guard
-    engine_core_cmd_addr: str | None = None
-    # ZMQ fault_report socket address of client guard
->>>>>>> a8592e4b
     fault_report_addr: str | None = None
     # ZMQ client_cmd socket address of client guard
     client_cmd_addr: str | None = None
