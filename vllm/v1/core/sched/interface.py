--- conflicted
+++ resolved
@@ -43,7 +43,12 @@
         raise NotImplementedError
 
     @abstractmethod
-<<<<<<< HEAD
+    def get_grammar_bitmask(
+        self, scheduler_output: "SchedulerOutput"
+    ) -> "GrammarOutput | None":
+        raise NotImplementedError
+
+    @abstractmethod
     def preempt_request(
         self,
         scheduled_timestamp: float | None = None,
@@ -65,11 +70,6 @@
         Returns:
             The request that was preempted and returned to the waiting queue.
         """
-=======
-    def get_grammar_bitmask(
-        self, scheduler_output: "SchedulerOutput"
-    ) -> "GrammarOutput | None":
->>>>>>> 1bf43ae3
         raise NotImplementedError
 
     @abstractmethod
