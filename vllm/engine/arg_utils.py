--- conflicted
+++ resolved
@@ -1640,13 +1640,7 @@
         fault_tolerance_config = FaultToleranceConfig(
             enable_fault_tolerance=self.enable_fault_tolerance,
             engine_recovery_timeout=self.engine_recovery_timeout,
-<<<<<<< HEAD
-            fault_report_addr=data_parallel_address,
             fault_report_port=self.fault_report_port,
-=======
-            fault_report_port=self.fault_report_port
-            or FaultToleranceConfig.fault_report_port,
->>>>>>> bda37fd8
         )
 
         config = VllmConfig(
